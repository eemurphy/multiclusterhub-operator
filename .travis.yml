--- conflicted
+++ resolved
@@ -77,10 +77,7 @@
       script:
         - |
           make 
-<<<<<<< HEAD
+          make olm-catalog
           make pipeline-manifest/update PIPELINE_MANIFEST_COMPONENT_SHA256=${TRAVIS_COMMIT} PIPELINE_MANIFEST_COMPONENT_REPO=${TRAVIS_REPO_SLUG} PIPELINE_MANIFEST_BRANCH=${TRAVIS_BRANCH}
           COMPONENT_NAME=multicloudhub-operator-bundle
-=======
-          make olm-catalog
->>>>>>> 195d27de
           make pipeline-manifest/update PIPELINE_MANIFEST_COMPONENT_SHA256=${TRAVIS_COMMIT} PIPELINE_MANIFEST_COMPONENT_REPO=${TRAVIS_REPO_SLUG} PIPELINE_MANIFEST_BRANCH=${TRAVIS_BRANCH}