--- conflicted
+++ resolved
@@ -71,12 +71,9 @@
 	@oc apply -f build/_output/olm/multicloudhub.resources.yaml
 
 unsubscribe:
-<<<<<<< HEAD
-=======
 	@oc delete MultiCloudHub example-multicloudhub || true
 	@oc get helmreleases -o yaml | sed 's/\- app\.ibm\.com\/helmrelease//g' | oc apply -f - || true
 	@oc delete helmreleases --all || true
->>>>>>> 237deb3f
 	@oc delete csv multicloudhub-operator.v0.0.1 || true
 	@oc delete csv etcdoperator.v0.9.4 || true
 	@oc delete csv multicloud-operators-subscription.v0.1.2 || true
@@ -98,13 +95,7 @@
 	@oc delete deploy -n hive hiveadmission || true
 	@oc delete apiservice v1.admission.hive.openshift.io || true
 	@oc delete apiservice v1.hive.openshift.io || true
-<<<<<<< HEAD
 	@oc delete apiservice v1beta1.webhook.certmanager.k8s.io || true
-	@oc delete helmreleases --all || true
-	@oc delete crd helmreleases.app.ibm.com || true
-=======
-	@oc delete apiservice v1beta1.webhook.certmanager.k8s.io
->>>>>>> 237deb3f
 	# Wrong syntax for Makefile @for webhook in $(oc get validatingwebhookconfiguration | grep hive | cut -f 1 -d ' '); do oc delete validatingwebhookconfiguration $webhook; done
 	@oc delete ns hive || true
 	@oc delete scc multicloud-scc || true
