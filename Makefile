# GITHUB_USER containing '@' char must be escaped with '%40'
GITHUB_USER := $(shell echo $(GITHUB_USER) | sed 's/@/%40/g')
GITHUB_TOKEN ?=

USE_VENDORIZED_BUILD_HARNESS ?=

ifndef USE_VENDORIZED_BUILD_HARNESS
-include $(shell curl -s -H 'Authorization: token ${GITHUB_TOKEN}' -H 'Accept: application/vnd.github.v4.raw' -L https://api.github.com/repos/open-cluster-management/build-harness-extensions/contents/templates/Makefile.build-harness-bootstrap -o .build-harness-bootstrap; echo .build-harness-bootstrap)
else
-include vbh/.build-harness-vendorized
endif

BUILD_DIR ?= build

VERSION ?= 2.0.0
IMG ?= multiclusterhub-operator
SECRET_REGISTRY ?= quay.io
REGISTRY ?= quay.io/rhibmcollab
BUNDLE_REGISTRY ?= quay.io/open-cluster-management
GIT_VERSION ?= $(shell git describe --exact-match 2> /dev/null || \
                 git describe --match=$(git rev-parse --short=8 HEAD) --always --dirty --abbrev=8)

DOCKER_USER := $(shell echo $(DOCKER_USER))
DOCKER_PASS := $(shell echo $(DOCKER_PASS))
NAMESPACE ?= open-cluster-management

# For OCP OLM
export IMAGE ?= $(shell echo $(REGISTRY)/$(IMG):$(VERSION))
export CSV_CHANNEL ?= alpha
export CSV_VERSION ?= 2.0.0


export PROJECT_DIR = $(shell 'pwd')
export GOPACKAGES   = $(shell go list ./... | grep -v /vendor | grep -v /internal | grep -v ../build | grep -v /test)
export COMPONENT_SCRIPTS_PATH = $(shell 'pwd')/cicd-scripts

# Use podman if available, otherwise use docker
ifeq ($(CONTAINER_ENGINE),)
	CONTAINER_ENGINE = $(shell podman version > /dev/null && echo podman || echo docker)
endif

.PHONY: lint image olm-catalog clean

all: clean lint test image

include common/Makefile.common.mk

lint: lint-all

functional-test-install:
	ginkgo -tags functional -v --slowSpecThreshold=10 test/multiclusterhub_install_test

functional-test-uninstall:
	ginkgo -tags functional -v --slowSpecThreshold=10 test/multiclusterhub_uninstall_test

image:
	./cicd-scripts/build.sh "$(REGISTRY)/$(IMG):$(VERSION)"

push:
	./common/scripts/push.sh "$(REGISTRY)/$(IMG):$(VERSION)"

# configmap subscription install with additional logic
install:
	./common/scripts/tests/install.sh

uninstall:
	bash common/scripts/uninstall.sh

## Install Registration-Operator Hub
regop:
	@bash ./common/scripts/install_regop.sh

# create secrets for pulling images
secrets: 
	@oc create secret docker-registry multiclusterhub-operator-pull-secret --docker-server=$(SECRET_REGISTRY) --docker-username=$(DOCKER_USER) --docker-password=$(DOCKER_PASS) || true
	@oc create secret docker-registry quay-secret --docker-server=$(SECRET_REGISTRY) --docker-username=$(DOCKER_USER) --docker-password=$(DOCKER_PASS) || true

reinstall: uninstall cm-install

# subscribe is an alias for the configmap installation method
subscribe: cm-install

deps:
	./cicd-scripts/install-dependencies.sh
	go mod tidy

update-image:
	operator-sdk build quay.io/rhibmcollab/multiclusterhub-operator:$(VERSION) --go-build-args "-o build/_output/bin/multiclusterhub-operator"
	docker push quay.io/rhibmcollab/multiclusterhub-operator:$(VERSION)

crd:
	operator-sdk generate crds --crd-version=v1beta1 

# regenerate CSV
csv:
	operator-sdk generate csv --operator-name=multiclusterhub-operator

# apply CR
cr:
	kubectl apply -f deploy/crds/operators.open-cluster-management.io_v1beta1_multiclusterhub_cr.yaml

og:
	kubectl apply -f build/operatorgroup.yaml

ns:
	kubectl apply -f build/namespace.yaml
	oc project open-cluster-management

# apply subscriptions normally created by OLM
subscriptions:
	kubectl apply -k build/subscriptions

# run operator locally outside the cluster
local-install: ns secrets og subscriptions regop
	kubectl apply -f deploy/crds/operators.open-cluster-management.io_multiclusterhubs_crd.yaml
	OPERATOR_NAME=multiclusterhub-operator \
	TEMPLATES_PATH="$(shell pwd)/templates" \
	MANIFESTS_PATH="$(shell pwd)/image-manifests" \
	operator-sdk18 run local --watch-namespace=open-cluster-management --kubeconfig=$(KUBECONFIG)

# run as a Deployment inside the cluster
in-cluster-install: ns secrets og update-image subscriptions regop
	kubectl apply -f deploy/crds/operators.open-cluster-management.io_multiclusterhubs_crd.yaml
	yq w -i deploy/kustomization.yaml 'images(name==multiclusterhub-operator).newTag' "${VERSION}"
	kubectl apply -k deploy
	# kubectl apply -f deploy/crds/operators.open-cluster-management.io_v1beta1_multiclusterhub_cr.yaml

# creates a configmap index and catalogsource that it subscribes to
cm-install: ns secrets og csv update-image regop
	bash common/scripts/generate-cm-index.sh ${VERSION} ${REGISTRY}
	kubectl apply -k build/configmap-install

# generates an index image and catalogsource that serves it
<<<<<<< HEAD
index-install: secrets update-image csv ns og
=======
index-install: ns secrets og csv update-image regop
>>>>>>> d2f8be8b
	kubectl patch serviceaccount default -n open-cluster-management -p '{"imagePullSecrets": [{"name": "quay-secret"}]}'
	bash common/scripts/generate-index.sh ${VERSION} ${REGISTRY}
	kubectl apply -k build/index-install<|MERGE_RESOLUTION|>--- conflicted
+++ resolved
@@ -131,11 +131,7 @@
 	kubectl apply -k build/configmap-install
 
 # generates an index image and catalogsource that serves it
-<<<<<<< HEAD
-index-install: secrets update-image csv ns og
-=======
 index-install: ns secrets og csv update-image regop
->>>>>>> d2f8be8b
 	kubectl patch serviceaccount default -n open-cluster-management -p '{"imagePullSecrets": [{"name": "quay-secret"}]}'
 	bash common/scripts/generate-index.sh ${VERSION} ${REGISTRY}
 	kubectl apply -k build/index-install