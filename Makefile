--- conflicted
+++ resolved
@@ -60,71 +60,7 @@
 	@oc create secret docker-registry multiclusterhub-operator-pull-secret --docker-server=$(SECRET_REGISTRY) --docker-username=$(DOCKER_USER) --docker-password=$(DOCKER_PASS) || true
 	@oc create secret docker-registry quay-secret --docker-server=$(SECRET_REGISTRY) --docker-username=$(DOCKER_USER) --docker-password=$(DOCKER_PASS) || true
 
-<<<<<<< HEAD
-directuninstall:
-	@ oc delete -k ./build/_output/olm || true
-
-uninstall: directuninstall unsubscribe
-
-reinstall: uninstall install
-
-local:
-	@operator-sdk run --local --namespace="" --operator-flags="--zap-devel=true"
-
-subscribe: image olm-catalog
-	# @kubectl create secret docker-registry quay-secret --docker-server=$(REGISTRY) --docker-username=$(DOCKER_USER) --docker-password=$(DOCKER_PASS) || true
-	@oc apply -f build/_output/olm/multiclusterhub.resources.yaml
-
-unsubscribe:
-	@oc delete MultiClusterHub example-multiclusterhub || true
-	@oc delete appsub --all || true
-	@oc delete helmrelease --all || true
-	@oc delete MultiClusterHub example-multiclusterhub || true
-	@oc delete hiveconfig hive || true
-	@oc delete crd channels.app.ibm.com || true
-	@oc delete crd deployables.app.ibm.com || true
-	@oc delete crd subscriptions.app.ibm.com || true
-	@oc delete crd etcdbackups.etcd.database.coreos.com || true
-	@oc delete crd etcdclusters.etcd.database.coreos.com || true
-	@oc delete crd etcdrestores.etcd.database.coreos.com || true
-	@oc delete crd multiclusterhubs.operators.open-cluster-management.io || true
-	@oc delete csv multiclusterhub-operator.v2.0.0 || true
-	@oc delete csv etcdoperator.v0.9.4 || true
-	@oc delete csv multicluster-operators-subscription.v0.1.5 || true
-	@oc delete csv hive-operator.v1.0.4 || true
-	@oc delete subscription multiclusterhub-operator || true
-	@oc delete subscription etcdoperator.v0.9.4 || true
-	@oc delete catalogsource multiclusterhub-operator-registry || true
-	@oc delete deploy -n hive hive-controllers || true
-	@oc delete deploy -n hive hiveadmission || true
-	@oc delete apiservice v1.admission.hive.openshift.io || true
-	@oc delete apiservice v1.hive.openshift.io || true
-	@oc delete apiservice v1alpha1.clusterregistry.k8s.io || true
-	@oc delete apiservice v1alpha1.mcm.ibm.com || true
-	@oc delete apiservice v1beta1.mcm.ibm.com || true
-	@oc delete apiservice v1beta1.webhook.certmanager.k8s.io || true
-	@oc delete -k templates/multiclusterhub/base/hive/ || true
-	@oc delete clusterrole hive-admin || true
-	@oc delete clusterrole hive-reader || true
-	@oc delete service multicluster-operators-subscription || true
-	@oc delete helmreleases --all || true
-	@oc delete validatingwebhookconfiguration cert-manager-webhook || true
-	@oc delete clusterrole cert-manager-webhook-requester || true
-	@oc delete clusterrolebinding cert-manager-webhook-auth-delegator || true
-	@for crd in $(oc get crd | grep cert | cut -f 1 -d ' '); do oc delete crd $crd; done
-	# Wrong syntax for Makefile @for webhook in $(oc get validatingwebhookconfiguration | grep hive | cut -f 1 -d ' '); do oc delete validatingwebhookconfiguration $webhook; done
-	@oc delete scc multicloud-scc || true
-	@oc delete clusterrole multicluster-mongodb
-	@oc delete clusterrolebinding multicluster-mongodb
-	@oc delete sub etcd-singlenamespace-alpha-community-operators-openshift-marketplace
-	@oc delete sub multicluster-operators-subscription-alpha-community-operators-openshift-marketplace
-	@oc delete sub hive-operator-alpha-community-operators-openshift-marketplace
-	@oc delete sub multiclusterhub-operator
-
-resubscribe: unsubscribe subscribe
-=======
 reinstall: uninstall cm-install
->>>>>>> b0805721
 
 # subscribe is an alias for the configmap installation method
 subscribe: cm-install
@@ -134,7 +70,7 @@
 	go mod tidy
 
 update-image:
-	operator-sdk build quay.io/rhibmcollab/multiclusterhub-operator:$(VERSION)
+	operator-sdk build quay.io/rhibmcollab/multiclusterhub-operator:$(VERSION) --go-build-args "-o build/_output/bin/multiclusterhub-operator"
 	docker push quay.io/rhibmcollab/multiclusterhub-operator:$(VERSION)
 
 crd:
