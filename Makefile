--- conflicted
+++ resolved
@@ -49,23 +49,6 @@
 	rm -rf $(BUILD_DIR)/_output
 	rm -f cover.out
 
-<<<<<<< HEAD
-install: image push subscribe
-	@kubectl create secret docker-registry quay-secret --docker-server=$(REGISTRY) --docker-username=$(DOCKER_USER) --docker-password=$(DOCKER_PASS) || true
-	@kubectl apply -k deploy || true
-	@oc apply -f ./build/_output/olm/multicloudhub.resources.yaml || true
-	@oc apply -f ./build/_output/olm/multicloudhub.csv.yaml || true
-	@oc apply -f ./build/_output/olm/multicloudhub.crd.yaml || true
-	@kubectl apply -f deploy/crds/operators.multicloud.ibm.com_v1alpha1_multicloudhub_cr.yaml || true
-
-uninstall: unsubscribe
-	@kubectl delete -f deploy/crds/operators.multicloud.ibm.com_v1alpha1_multicloudhub_cr.yaml || true
-	@oc delete -f ./build/_output/olm/multicloudhub.csv.yaml || true
-	@oc delete -f ./build/_output/olm/multicloudhub.crd.yaml || true
-	@oc delete -f ./build/_output/olm/multicloudhub.resources.yaml || true
-	@kubectl delete -k deploy || true
-	@kubectl delete deploy etcd-operator || true
-=======
 install: olm-catalog image push
 	# need to check for operator group
 	@oc create secret docker-registry quay-secret --docker-server=$(SECRET_REGISTRY) --docker-username=$(DOCKER_USER) --docker-password=$(DOCKER_PASS) || true
@@ -73,7 +56,6 @@
 
 uninstall: unsubscribe
 	@ oc delete -k ./build/_output/olm || true
->>>>>>> 8f95b75b
 
 
 reinstall: uninstall install
