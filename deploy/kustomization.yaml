namespace: default

images: # updates operator.yaml with the dev image
- name: multicloudhub-operator
  newName: quay.io/rhibmcollab/multicloudhub-operator
  newTag: latest

resources:
<<<<<<< HEAD
# - crds/operators.multicloud.ibm.com_multicloudhubs_crd.yaml
# - role.yaml
# - role_binding.yaml
# - service_account.yaml
- operator.yaml
- subscription.yaml
=======
- role.yaml
- role_binding.yaml
- service_account.yaml
- operator.yaml
- subscription.yaml
- multicloudhub.resources.yaml
- multicloudhub.csv.yaml
- multicloudhub.crd.yaml
- operators.multicloud.ibm.com_v1alpha1_multicloudhub_cr.yaml

>>>>>>> 8f95b75b
<|MERGE_RESOLUTION|>--- conflicted
+++ resolved
@@ -6,14 +6,6 @@
   newTag: latest
 
 resources:
-<<<<<<< HEAD
-# - crds/operators.multicloud.ibm.com_multicloudhubs_crd.yaml
-# - role.yaml
-# - role_binding.yaml
-# - service_account.yaml
-- operator.yaml
-- subscription.yaml
-=======
 - role.yaml
 - role_binding.yaml
 - service_account.yaml
@@ -24,4 +16,3 @@
 - multicloudhub.crd.yaml
 - operators.multicloud.ibm.com_v1alpha1_multicloudhub_cr.yaml
 
->>>>>>> 8f95b75b
