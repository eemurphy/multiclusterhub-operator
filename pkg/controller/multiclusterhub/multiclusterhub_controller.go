--- conflicted
+++ resolved
@@ -30,11 +30,8 @@
 	operatorsv1alpha1 "github.com/open-cluster-management/multicloudhub-operator/pkg/apis/operators/v1alpha1"
 	"github.com/open-cluster-management/multicloudhub-operator/pkg/deploying"
 	"github.com/open-cluster-management/multicloudhub-operator/pkg/rendering"
-<<<<<<< HEAD
 	"github.com/open-cluster-management/multicloudhub-operator/pkg/utils"
-=======
 	"github.com/open-cluster-management/multicloudhub-operator/pkg/subscription"
->>>>>>> 193332f9
 )
 
 var log = logf.Log.WithName("controller_multiclusterhub")
@@ -119,7 +116,6 @@
 	}
 
 	var result *reconcile.Result
-<<<<<<< HEAD
 	if !utils.MchIsValid(multiClusterHub) {
 		log.Info("MultiClusterHub is Invalid. Updating with proper defaults")
 		result, err = r.SetDefaults(multiClusterHub)
@@ -128,7 +124,6 @@
 		}
 		log.Info("MultiClusterHub successfully updated")
 		// return reconcile.Result{}, nil
-=======
 	result, err = r.ensureDeployment(multiClusterHub, r.helmRepoDeployment(multiClusterHub))
 	if result != nil {
 		return *result, err
@@ -168,7 +163,6 @@
 	result, err = r.ensureSecret(multiClusterHub, r.mongoAuthSecret(multiClusterHub))
 	if result != nil {
 		return *result, err
->>>>>>> 193332f9
 	}
 
 	result, err = r.ensureSecret(request, multiClusterHub, r.mongoAuthSecret(multiClusterHub))
@@ -345,22 +339,12 @@
 
 // ingressDomain is discovered from Openshift cluster configuration resources
 func (r *ReconcileMultiClusterHub) ingressDomain(m *operatorsv1alpha1.MultiClusterHub) (*reconcile.Result, error) {
-<<<<<<< HEAD
-	config, err := config.GetConfig()
-	if err != nil {
-		log.Error(err, "Failed to get cluster config for API host discovery/authentication")
-		return &reconcile.Result{}, err
-	}
-
-	dynClient, err := dynamic.NewForConfig(config)
-=======
-	if m.Spec.IngressDomain != "" {
+	if r.CacheSpec.IngressDomain != "" {
 		return nil, nil
 	}
 
 	// Create dynamic client
 	dc, err := createDynamicClient()
->>>>>>> 193332f9
 	if err != nil {
 		log.Error(err, "Failed to create dynamic client")
 		return &reconcile.Result{}, err
@@ -386,14 +370,8 @@
 		return &reconcile.Result{}, err
 	}
 
-<<<<<<< HEAD
 	log.Info("Ingress domain not set, updating value in cachespec", "MultiClusterHub.Namespace", m.Namespace, "MultiClusterHub.Name", m.Name, "ingressDomain", domain)
 	r.CacheSpec.IngressDomain = domain
-=======
-	// Update spec with value
-	log.Info("Ingress domain not set, updating value in spec", "MultiClusterHub.Namespace", m.Namespace, "MultiClusterHub.Name", m.Name, "ingressDomain", domain)
-	m.Spec.IngressDomain = domain
->>>>>>> 193332f9
 	err = r.client.Update(context.TODO(), m)
 	if err != nil {
 		log.Error(err, "Failed to update MultiClusterHub", "MultiClusterHub.Namespace", m.Namespace, "MultiClusterHub.Name", m.Name)
