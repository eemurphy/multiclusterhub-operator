--- conflicted
+++ resolved
@@ -421,41 +421,6 @@
 	return string(buf)
 }
 
-<<<<<<< HEAD
-func (r *ReconcileMultiClusterHub) validateVersion(m *operatorsv1beta1.MultiClusterHub) (*reconcile.Result, error) {
-	updatedStatus := false
-	if m.Status.CurrentVersion == "" {
-		componentVersion, err := ReadComponentVersionFile()
-		if err != nil {
-			return &reconcile.Result{}, err
-		}
-		m.Status.CurrentVersion = componentVersion
-		m.Status.DesiredVersion = componentVersion
-		updatedStatus = true
-
-	}
-
-	if !utils.IsVersionSupported(m.Status.CurrentVersion) {
-		err := e.New("Version " + m.Status.CurrentVersion + " not supported")
-		log.Error(err, "Overriding with valid version")
-		componentVersion, err := ReadComponentVersionFile()
-		if err != nil {
-			return &reconcile.Result{}, err
-		}
-		m.Status.CurrentVersion = componentVersion
-		m.Status.DesiredVersion = componentVersion
-		updatedStatus = true
-	}
-
-	if updatedStatus {
-		log.Info("Updating MultiClusterHub version")
-		return r.UpdateStatus(m)
-	}
-	return nil, nil
-}
-
-=======
->>>>>>> 03af2b5e
 // setDefaults updates MultiClusterHub resource with proper defaults
 func (r *ReconcileMultiClusterHub) setDefaults(m *operatorsv1beta1.MultiClusterHub) (*reconcile.Result, error) {
 	if utils.MchIsValid(m) {
