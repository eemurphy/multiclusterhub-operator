package helmrepo

import (
	operatorsv1beta1 "github.com/open-cluster-management/multicloudhub-operator/pkg/apis/operators/v1beta1"
	"github.com/open-cluster-management/multicloudhub-operator/pkg/utils"

	appsv1 "k8s.io/api/apps/v1"
	corev1 "k8s.io/api/core/v1"
	v1 "k8s.io/api/core/v1"
	"k8s.io/apimachinery/pkg/api/resource"
	metav1 "k8s.io/apimachinery/pkg/apis/meta/v1"
	"k8s.io/apimachinery/pkg/util/intstr"
	logf "sigs.k8s.io/controller-runtime/pkg/log"
)

// Name of helm repo
const Name = "multiclusterhub-repo"

// Port of helm repo service
const Port = 3000

// Version of helm repo image

func labels() map[string]string {
	return map[string]string{
		"app": Name,
	}
}

// Image returns image reference for multiclusterhub-repo
<<<<<<< HEAD
func Image(m *operatorsv1alpha1.MultiClusterHub, cache utils.CacheSpec) string {
	return utils.GetImageReference(m, Name, m.Status.CurrentVersion, cache)
=======
func Image(m *operatorsv1beta1.MultiClusterHub, cache utils.CacheSpec) string {
	return utils.GetImageReference(m, Name, m.Spec.Version, cache)
>>>>>>> 5b96b5a7
}

// Deployment for the helm repo serving charts
func Deployment(m *operatorsv1beta1.MultiClusterHub, cache utils.CacheSpec) *appsv1.Deployment {
	replicas := int32(*m.Spec.ReplicaCount)

	dep := &appsv1.Deployment{
		ObjectMeta: metav1.ObjectMeta{
			Name:      Name,
			Namespace: m.Namespace,
			Labels:    labels(),
		},
		Spec: appsv1.DeploymentSpec{
			Replicas: &replicas,
			Selector: &metav1.LabelSelector{
				MatchLabels: labels(),
			},
			Template: corev1.PodTemplateSpec{
				ObjectMeta: metav1.ObjectMeta{
					Labels: labels(),
				},
				Spec: corev1.PodSpec{
					Containers: []corev1.Container{{
						Image:           Image(m, cache),
						ImagePullPolicy: m.Spec.ImagePullPolicy,
						Name:            Name,
						Ports: []corev1.ContainerPort{{
							ContainerPort: Port,
							Name:          "helmrepo",
						}},
						Resources: v1.ResourceRequirements{
							Requests: v1.ResourceList{
								v1.ResourceCPU:    resource.MustParse("50m"),
								v1.ResourceMemory: resource.MustParse("50Mi"),
							},
							Limits: v1.ResourceList{
								v1.ResourceMemory: resource.MustParse("100Mi"),
							},
						},
						LivenessProbe: &v1.Probe{
							Handler: v1.Handler{
								HTTPGet: &v1.HTTPGetAction{
									Path:   "/liveness",
									Port:   intstr.FromInt(Port),
									Scheme: v1.URISchemeHTTP,
								},
							},
						},
						ReadinessProbe: &v1.Probe{
							Handler: v1.Handler{
								HTTPGet: &v1.HTTPGetAction{
									Path:   "/readiness",
									Port:   intstr.FromInt(Port),
									Scheme: v1.URISchemeHTTP,
								},
							},
						},
						Env: []v1.EnvVar{
							{
								Name:      "POD_NAMESPACE",
								ValueFrom: &v1.EnvVarSource{FieldRef: &v1.ObjectFieldSelector{FieldPath: "metadata.namespace"}},
							},
						},
					}},
					ImagePullSecrets: []corev1.LocalObjectReference{{Name: m.Spec.ImagePullSecret}},
					NodeSelector:     m.Spec.NodeSelector,
					Affinity:         utils.DistributePods("app", Name),
					// ServiceAccountName: "default",
				},
			},
		},
	}

	dep.SetOwnerReferences([]metav1.OwnerReference{
		*metav1.NewControllerRef(m, m.GetObjectKind().GroupVersionKind()),
	})
	return dep
}

// Service for the helm repo serving charts
func Service(m *operatorsv1beta1.MultiClusterHub) *corev1.Service {
	labels := labels()

	s := &corev1.Service{
		ObjectMeta: metav1.ObjectMeta{
			Name:      Name,
			Namespace: m.Namespace,
		},
		Spec: corev1.ServiceSpec{
			Selector: labels,
			Ports: []corev1.ServicePort{{
				Protocol:   corev1.ProtocolTCP,
				Port:       Port,
				TargetPort: intstr.FromInt(Port),
			}},
			Type: corev1.ServiceTypeClusterIP,
		},
	}

	s.SetOwnerReferences([]metav1.OwnerReference{
		*metav1.NewControllerRef(m, m.GetObjectKind().GroupVersionKind()),
	})
	return s
}

// ValidateDeployment returns a deep copy of the deployment with the desired spec based on the MultiClusterHub spec.
// Returns true if an update is needed to reconcile differences with the current spec.
func ValidateDeployment(m *operatorsv1beta1.MultiClusterHub, cache utils.CacheSpec, dep *appsv1.Deployment) (*appsv1.Deployment, bool) {
	var log = logf.Log.WithValues("Deployment.Namespace", dep.GetNamespace(), "Deployment.Name", dep.GetName())
	found := dep.DeepCopy()

	pod := &found.Spec.Template.Spec
	container := &found.Spec.Template.Spec.Containers[0]
	needsUpdate := false

	// verify image pull secret
	if m.Spec.ImagePullSecret != "" {
		ps := corev1.LocalObjectReference{Name: m.Spec.ImagePullSecret}
		if !utils.ContainsPullSecret(pod.ImagePullSecrets, ps) {
			log.Info("Enforcing imagePullSecret from CR spec")
			pod.ImagePullSecrets = append(pod.ImagePullSecrets, ps)
			needsUpdate = true
		}
	}

	// verify image repository and suffix
	if container.Image != Image(m, cache) {
		log.Info("Enforcing image repo and suffix from CR spec")
		container.Image = Image(m, cache)
		needsUpdate = true
	}

	// verify image pull policy
	if container.ImagePullPolicy != m.Spec.ImagePullPolicy {
		log.Info("Enforcing imagePullPolicy from CR spec")
		container.ImagePullPolicy = m.Spec.ImagePullPolicy
		needsUpdate = true
	}

	// verify node selectors
	desiredSelectors := m.Spec.NodeSelector
	if !utils.ContainsMap(pod.NodeSelector, desiredSelectors) {
		log.Info("Enforcing node selectors from CR spec")
		pod.NodeSelector = desiredSelectors
		needsUpdate = true
	}

	// verify replica count
	if *found.Spec.Replicas != int32(*m.Spec.ReplicaCount) {
		log.Info("Enforcing replicaCount from CR spec")
		replicas := int32(*m.Spec.ReplicaCount)
		found.Spec.Replicas = &replicas
		needsUpdate = true
	}

	return found, needsUpdate
}<|MERGE_RESOLUTION|>--- conflicted
+++ resolved
@@ -28,13 +28,8 @@
 }
 
 // Image returns image reference for multiclusterhub-repo
-<<<<<<< HEAD
-func Image(m *operatorsv1alpha1.MultiClusterHub, cache utils.CacheSpec) string {
+func Image(m *operatorsv1beta1.MultiClusterHub, cache utils.CacheSpec) string {
 	return utils.GetImageReference(m, Name, m.Status.CurrentVersion, cache)
-=======
-func Image(m *operatorsv1beta1.MultiClusterHub, cache utils.CacheSpec) string {
-	return utils.GetImageReference(m, Name, m.Spec.Version, cache)
->>>>>>> 5b96b5a7
 }
 
 // Deployment for the helm repo serving charts
