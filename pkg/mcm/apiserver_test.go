--- conflicted
+++ resolved
@@ -12,12 +12,7 @@
 	replicas := int(1)
 	empty := &operatorsv1beta1.MultiClusterHub{
 		ObjectMeta: metav1.ObjectMeta{Namespace: "test"},
-<<<<<<< HEAD
-		Spec: operatorsv1alpha1.MultiClusterHubSpec{
-=======
 		Spec: operatorsv1beta1.MultiClusterHubSpec{
-			Version:         "",
->>>>>>> 5b96b5a7
 			ImageRepository: "",
 			ImagePullPolicy: "",
 			ImagePullSecret: "",
@@ -38,12 +33,7 @@
 
 	essentialsOnly := &operatorsv1beta1.MultiClusterHub{
 		ObjectMeta: metav1.ObjectMeta{Namespace: "test"},
-<<<<<<< HEAD
-		Spec: operatorsv1alpha1.MultiClusterHubSpec{
-=======
 		Spec: operatorsv1beta1.MultiClusterHubSpec{
-			Version:         "test",
->>>>>>> 5b96b5a7
 			ImageRepository: "test",
 			ImagePullPolicy: "test",
 			ImageTagSuffix:  "test",
