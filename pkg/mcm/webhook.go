package mcm

import (
	operatorsv1alpha1 "github.com/open-cluster-management/multicloudhub-operator/pkg/apis/operators/v1alpha1"
	"github.com/open-cluster-management/multicloudhub-operator/pkg/utils"
	appsv1 "k8s.io/api/apps/v1"
	corev1 "k8s.io/api/core/v1"
	v1 "k8s.io/api/core/v1"
	"k8s.io/apimachinery/pkg/api/resource"
	metav1 "k8s.io/apimachinery/pkg/apis/meta/v1"
	"k8s.io/apimachinery/pkg/util/intstr"
)

// WebhookName is the name of the mcm apiserver deployment
const WebhookName string = "mcm-webhook"

// WebhookDeployment creates the deployment for the mcm webhook
<<<<<<< HEAD
func WebhookDeployment(m *operatorsv1alpha1.MultiClusterHub, cache utils.CacheSpec) *appsv1.Deployment {
	replicas := int32(m.Spec.ReplicaCount)
=======
func WebhookDeployment(m *operatorsv1alpha1.MultiClusterHub) *appsv1.Deployment {
	replicas := int32(*m.Spec.ReplicaCount)
>>>>>>> e92b51ba

	dep := &appsv1.Deployment{
		ObjectMeta: metav1.ObjectMeta{
			Name:      WebhookName,
			Namespace: m.Namespace,
			Labels:    defaultLabels(WebhookName),
		},
		Spec: appsv1.DeploymentSpec{
			Replicas: &replicas,
			Selector: &metav1.LabelSelector{
				MatchLabels: defaultLabels(WebhookName),
			},
			Template: corev1.PodTemplateSpec{
				ObjectMeta: metav1.ObjectMeta{
					Labels: defaultLabels(WebhookName),
				},
				Spec: corev1.PodSpec{
					ImagePullSecrets:   []corev1.LocalObjectReference{{Name: m.Spec.ImagePullSecret}},
					ServiceAccountName: ServiceAccount,
					NodeSelector:       m.Spec.NodeSelector,
					Volumes: []corev1.Volume{
						{
							Name: "webhook-cert",
							VolumeSource: corev1.VolumeSource{
								Secret: &corev1.SecretVolumeSource{SecretName: "mcm-webhook-secret"},
							},
						},
					},
					Containers: []corev1.Container{{
						Image:           Image(m, cache),
						ImagePullPolicy: m.Spec.ImagePullPolicy,
						Name:            WebhookName,
						Args: []string{
							"/mcm-webhook",
							"--tls-cert-file=/var/run/mcm-webhook/tls.crt",
							"--tls-private-key-file=/var/run/mcm-webhook/tls.key",
						},
						Ports: []v1.ContainerPort{{ContainerPort: 8000}},
						LivenessProbe: &v1.Probe{
							Handler: v1.Handler{
								Exec: &v1.ExecAction{
									Command: []string{"ls"},
								},
							},
							InitialDelaySeconds: 15,
							PeriodSeconds:       15,
						},
						ReadinessProbe: &v1.Probe{
							Handler: v1.Handler{
								Exec: &v1.ExecAction{
									Command: []string{"ls"},
								},
							},
							InitialDelaySeconds: 15,
							PeriodSeconds:       15,
						},
						Resources: v1.ResourceRequirements{
							Requests: v1.ResourceList{
								v1.ResourceMemory: resource.MustParse("128Mi"),
								v1.ResourceCPU:    resource.MustParse("100m"),
							},
							Limits: v1.ResourceList{
								v1.ResourceMemory: resource.MustParse("256Mi"),
							},
						},
						VolumeMounts: []corev1.VolumeMount{
							{Name: "webhook-cert", MountPath: "/var/run/mcm-webhook"},
						},
					}},
				},
			},
		},
	}

	dep.SetOwnerReferences([]metav1.OwnerReference{
		*metav1.NewControllerRef(m, m.GetObjectKind().GroupVersionKind()),
	})
	return dep
}

// WebhookService creates a service object for the mcm webhook
func WebhookService(m *operatorsv1alpha1.MultiClusterHub) *corev1.Service {
	s := &corev1.Service{
		ObjectMeta: metav1.ObjectMeta{
			Name:      WebhookName,
			Namespace: m.Namespace,
			Labels:    defaultLabels(WebhookName),
		},
		Spec: corev1.ServiceSpec{
			Selector: defaultLabels(WebhookName),
			Ports: []corev1.ServicePort{{
				Port:       443,
				TargetPort: intstr.FromInt(8000),
			}},
		},
	}

	s.SetOwnerReferences([]metav1.OwnerReference{
		*metav1.NewControllerRef(m, m.GetObjectKind().GroupVersionKind()),
	})
	return s
}<|MERGE_RESOLUTION|>--- conflicted
+++ resolved
@@ -15,13 +15,9 @@
 const WebhookName string = "mcm-webhook"
 
 // WebhookDeployment creates the deployment for the mcm webhook
-<<<<<<< HEAD
 func WebhookDeployment(m *operatorsv1alpha1.MultiClusterHub, cache utils.CacheSpec) *appsv1.Deployment {
-	replicas := int32(m.Spec.ReplicaCount)
-=======
-func WebhookDeployment(m *operatorsv1alpha1.MultiClusterHub) *appsv1.Deployment {
+
 	replicas := int32(*m.Spec.ReplicaCount)
->>>>>>> e92b51ba
 
 	dep := &appsv1.Deployment{
 		ObjectMeta: metav1.ObjectMeta{
