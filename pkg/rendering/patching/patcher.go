--- conflicted
+++ resolved
@@ -85,55 +85,6 @@
 	}
 	return res.Patch(argsPatch)
 }
-
-<<<<<<< HEAD
-func ApplyTopologyAggregatorPatches(res *resource.Resource, multipleClusterHub *operatorsv1alpha1.MultiClusterHub) error {
-	envVars, volumes, volumeMounts := generateMongoSecrets(multipleClusterHub)
-	if err := applySecretPatches(res, envVars, volumes, volumeMounts); err != nil {
-		return err
-	}
-
-	if err := applySecretPatches(
-		res,
-		[]corev1.EnvVar{},
-		[]corev1.Volume{{
-			Name: "topology-aggregator-certs",
-			VolumeSource: corev1.VolumeSource{
-				Secret: &corev1.SecretVolumeSource{SecretName: "topology-aggregator-secret"},
-			},
-		}},
-		[]corev1.VolumeMount{{
-			Name:      "topology-aggregator-certs",
-			MountPath: "/certs",
-		}},
-	); err != nil {
-		return err
-	}
-
-	args := map[string]string{}
-	args["mongo-host"] = utils.MongoEndpoints
-	args["mongo-replicaset"] = utils.MongoReplicaSet
-	args["aggregator-tls-cert"] = "/certs/tls.crt"
-	args["aggregator-tls-key"] = "/certs/tls.key"
-=======
-func ApplyControllerPatches(res *resource.Resource, multipleClusterHub *operatorsv1alpha1.MultiClusterHub) error {
-	replicasPatch := generateReplicasPatch(*multipleClusterHub.Spec.Foundation.Controller.Replicas)
-	if err := res.Patch(replicasPatch); err != nil {
-		return err
-	}
-
-	args := multipleClusterHub.Spec.Foundation.Controller.Configuration
->>>>>>> 22d01cc1
-	argsPatch, err := generateContainerArgsPatch(res, args)
-	if err != nil {
-		return err
-	}
-	return res.Patch(argsPatch)
-}
-<<<<<<< HEAD
-=======
-
->>>>>>> 22d01cc1
 
 func ApplyWebhookPatches(res *resource.Resource, multipleClusterHub *operatorsv1alpha1.MultiClusterHub) error {
 	if err := applySecretPatches(
