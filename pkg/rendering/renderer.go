--- conflicted
+++ resolved
@@ -20,12 +20,12 @@
 )
 
 const (
-	apiserviceName         = "mcm-apiserver"
-	controllerName         = "mcm-controller"
-	webhookName            = "mcm-webhook"
-	clusterControllerName  = "multicluster-operators-cluster-controller"
-	helmRepoName           = "multiclusterhub-repo"
-	metadataErr            = "failed to find metadata field"
+	apiserviceName        = "mcm-apiserver"
+	controllerName        = "mcm-controller"
+	webhookName           = "mcm-webhook"
+	clusterControllerName = "multicluster-operators-cluster-controller"
+	helmRepoName          = "multiclusterhub-repo"
+	metadataErr           = "failed to find metadata field"
 )
 
 var log = logf.Log.WithName("renderer")
@@ -361,15 +361,12 @@
 
 func (r *Renderer) renderHiveConfig(res *resource.Resource) (*unstructured.Unstructured, error) {
 	u := &unstructured.Unstructured{Object: res.Map()}
-<<<<<<< HEAD
 	HiveConfig := v1alpha1.HiveConfigSpec{}
 	if !reflect.DeepEqual(structs.Map(r.cr.Spec.Hive), structs.Map(HiveConfig)) {
 		u.Object["spec"] = structs.Map(r.cr.Spec.Hive)
 	}
-=======
 	u.Object["spec"] = structs.Map(r.cr.Spec.Hive)
 	addInstallerLabel(u, r.cr.GetName(), r.cr.GetNamespace())
->>>>>>> 22d01cc1
 	return u, nil
 }
 
