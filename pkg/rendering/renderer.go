package rendering

import (
	"fmt"
	"reflect"
	"strconv"

	"github.com/fatih/structs"
	v1 "k8s.io/api/rbac/v1"
	"k8s.io/apimachinery/pkg/apis/meta/v1/unstructured"
	"k8s.io/apimachinery/pkg/runtime"
	runtimeclient "sigs.k8s.io/controller-runtime/pkg/client"
	logf "sigs.k8s.io/controller-runtime/pkg/log"
	"sigs.k8s.io/kustomize/v3/pkg/resource"

	"github.com/open-cluster-management/multicloudhub-operator/pkg/apis/operators/v1alpha1"
	operatorsv1alpha1 "github.com/open-cluster-management/multicloudhub-operator/pkg/apis/operators/v1alpha1"
	"github.com/open-cluster-management/multicloudhub-operator/pkg/rendering/patching"
	"github.com/open-cluster-management/multicloudhub-operator/pkg/rendering/templates"
	"github.com/open-cluster-management/multicloudhub-operator/pkg/utils"
)

const (
	apiserviceName        = "mcm-apiserver"
	controllerName        = "mcm-controller"
	webhookName           = "mcm-webhook"
	clusterControllerName = "multicluster-operators-cluster-controller"
	helmRepoName          = "multiclusterhub-repo"
	metadataErr           = "failed to find metadata field"
)

var log = logf.Log.WithName("renderer")

type renderFn func(*resource.Resource) (*unstructured.Unstructured, error)

// Renderer is a Kustomizee Renderer Factory
type Renderer struct {
	cr        *operatorsv1alpha1.MultiClusterHub
	cacheSpec utils.CacheSpec
	renderFns map[string]renderFn
}

// NewRenderer Initializes a Kustomize Renderer Factory
func NewRenderer(multipleClusterHub *operatorsv1alpha1.MultiClusterHub, cacheSpec utils.CacheSpec) *Renderer {
	renderer := &Renderer{cr: multipleClusterHub, cacheSpec: cacheSpec}
	renderer.renderFns = map[string]renderFn{
		"APIService":                   renderer.renderAPIServices,
		"Deployment":                   renderer.renderDeployments,
		"Service":                      renderer.renderNamespace,
		"ServiceAccount":               renderer.renderNamespace,
		"ConfigMap":                    renderer.renderNamespace,
		"ClusterRoleBinding":           renderer.renderClusterRoleBinding,
		"ClusterRole":                  renderer.renderClusterRole,
		"MutatingWebhookConfiguration": renderer.renderMutatingWebhookConfiguration,
		"Secret":                       renderer.renderSecret,
		"Subscription":                 renderer.renderNamespace,
		"EtcdCluster":                  renderer.renderEtcdCluster,
		"StatefulSet":                  renderer.renderNamespace,
		"Channel":                      renderer.renderNamespace,
		"HiveConfig":                   renderer.renderHiveConfig,
		"SecurityContextConstraints":   renderer.renderSecContextConstraints,
		"CustomResourceDefinition":     renderer.renderCRD,
	}
	return renderer
}

// Render renders Templates under TEMPLATES_PATH
func (r *Renderer) Render(c runtimeclient.Client) ([]*unstructured.Unstructured, error) {
	templates, err := templates.GetTemplateRenderer().GetTemplates(r.cr)
	if err != nil {
		return nil, err
	}
	resources, err := r.renderTemplates(templates)
	if err != nil {
		return nil, err
	}
	return resources, nil
}

func (r *Renderer) renderTemplates(templates []*resource.Resource) ([]*unstructured.Unstructured, error) {
	uobjs := []*unstructured.Unstructured{}
	for _, template := range templates {
		render, ok := r.renderFns[template.GetKind()]
		if !ok {
			uobjs = append(uobjs, &unstructured.Unstructured{Object: template.Map()})
			continue
		}
		uobj, err := render(template.DeepCopy())
		if err != nil {
			return []*unstructured.Unstructured{}, err
		}
		if uobj == nil {
			continue
		}
		uobjs = append(uobjs, uobj)

	}

	// mcm-mutating-webhook has a section `webhooks.clientConfig.caBundle` created in secret mcm-webhook-secrets.
	// Current render mechanism cannot handle this dependence scenario. So re-render template dependence in the end.
	uobjs, err := reRenderDependence(uobjs)
	return uobjs, err
}

func (r *Renderer) renderAPIServices(res *resource.Resource) (*unstructured.Unstructured, error) {
	u := &unstructured.Unstructured{Object: res.Map()}
	spec, ok := u.Object["spec"].(map[string]interface{})
	if !ok {
		return nil, fmt.Errorf("failed to find apiservices spec field")
	}
	spec["service"] = map[string]interface{}{
		"namespace": r.cr.Namespace,
		"name":      apiserviceName,
	}
	utils.AddInstallerLabel(u, r.cr.GetName(), r.cr.GetNamespace())
	return u, nil
}

func (r *Renderer) renderNamespace(res *resource.Resource) (*unstructured.Unstructured, error) {
	u := &unstructured.Unstructured{Object: res.Map()}

	if UpdateNamespace(u) {
		res.SetNamespace(r.cr.Namespace)
	}

	return &unstructured.Unstructured{Object: res.Map()}, nil
}

func (r *Renderer) renderDeployments(res *resource.Resource) (*unstructured.Unstructured, error) {
	err := patching.ApplyGlobalPatches(res, r.cr)
	if err != nil {
		return nil, err
	}

	res.SetNamespace(r.cr.Namespace)

	name := res.GetName()
	switch name {
	case apiserviceName:
		if err := patching.ApplyAPIServerPatches(res, r.cr); err != nil {
			return nil, err
		}
		return &unstructured.Unstructured{Object: res.Map()}, nil
	case controllerName:
		if err := patching.ApplyControllerPatches(res, r.cr); err != nil {
			return nil, err
		}
		return &unstructured.Unstructured{Object: res.Map()}, nil
	case webhookName:
		if err := patching.ApplyWebhookPatches(res, r.cr); err != nil {
			return nil, err
		}
		return &unstructured.Unstructured{Object: res.Map()}, nil
	case clusterControllerName:
		return &unstructured.Unstructured{Object: res.Map()}, nil
	case helmRepoName:
		return &unstructured.Unstructured{Object: res.Map()}, nil
	default:
		return nil, fmt.Errorf("unknown MultipleClusterHub deployment component %s", name)
	}
}

func (r *Renderer) renderClusterRole(res *resource.Resource) (*unstructured.Unstructured, error) {
	u := &unstructured.Unstructured{Object: res.Map()}
	utils.AddInstallerLabel(u, r.cr.GetName(), r.cr.GetNamespace())
	return u, nil
}

func (r *Renderer) renderClusterRoleBinding(res *resource.Resource) (*unstructured.Unstructured, error) {
	u := &unstructured.Unstructured{Object: res.Map()}

	utils.AddInstallerLabel(u, r.cr.GetName(), r.cr.GetNamespace())

	var clusterRoleBinding v1.ClusterRoleBinding
	err := runtime.DefaultUnstructuredConverter.FromUnstructured(u.UnstructuredContent(), &clusterRoleBinding)
	if err != nil {
		log.Error(err, "Failed to unmarshal clusterrolebindding")
		return nil, err
	}

	subject := clusterRoleBinding.Subjects[0]
	if subject.Kind == "Group" {
		return u, nil
	}

	if UpdateNamespace(u) {
		clusterRoleBinding.Subjects[0].Namespace = r.cr.Namespace
	}

	newCRB, err := runtime.DefaultUnstructuredConverter.ToUnstructured(&clusterRoleBinding)
	if err != nil {
		log.Error(err, "Failed to unmarshal clusterrolebinding")
		return nil, err
	}

	return &unstructured.Unstructured{Object: newCRB}, nil
}

func (r *Renderer) renderCRD(res *resource.Resource) (*unstructured.Unstructured, error) {
	u := &unstructured.Unstructured{Object: res.Map()}
	utils.AddInstallerLabel(u, r.cr.GetName(), r.cr.GetNamespace())
	return u, nil
}

func (r *Renderer) renderMutatingWebhookConfiguration(res *resource.Resource) (*unstructured.Unstructured, error) {
	u := &unstructured.Unstructured{Object: res.Map()}
	webooks, ok := u.Object["webhooks"].([]interface{})
	if !ok {
		return nil, fmt.Errorf("failed to find webhooks spec field")
	}
	webhook := webooks[0].(map[string]interface{})
	clientConfig := webhook["clientConfig"].(map[string]interface{})
	service := clientConfig["service"].(map[string]interface{})

	service["namespace"] = r.cr.Namespace
	utils.AddInstallerLabel(u, r.cr.GetName(), r.cr.GetNamespace())
	return u, nil
}

<<<<<<< HEAD
func stringValueReplace(to_replace string, renderer Renderer) string {

	replaced := to_replace

	imageTagSuffix := renderer.cr.Spec.ImageTagSuffix
	if imageTagSuffix != "" {
		imageTagSuffix = "-" + imageTagSuffix
	}

	mongoNetworkIPVersion := "ipv4"
	if renderer.cr.Spec.IPv6 {
		mongoNetworkIPVersion = "ipv6"
	}

	replaced = strings.ReplaceAll(replaced, "{{SUFFIX}}", string(imageTagSuffix))
	replaced = strings.ReplaceAll(replaced, "{{IMAGEREPO}}", string(renderer.cr.Spec.ImageRepository))
	replaced = strings.ReplaceAll(replaced, "{{PULLSECRET}}", string(renderer.cr.Spec.ImagePullSecret))
	replaced = strings.ReplaceAll(replaced, "{{NAMESPACE}}", string(renderer.cr.Namespace))
	replaced = strings.ReplaceAll(replaced, "{{PULLPOLICY}}", string(renderer.cr.Spec.ImagePullPolicy))
	replaced = strings.ReplaceAll(replaced, "{{DOMAIN}}", string(renderer.cacheSpec.IngressDomain))
	replaced = strings.ReplaceAll(replaced, "{{STORAGECLASS}}", string(renderer.cr.Spec.Mongo.StorageClass)) //Assuming this is specifically for Mongo.
	replaced = strings.ReplaceAll(replaced, "{{STORAGE}}", string(renderer.cr.Spec.Mongo.Storage))
	replaced = strings.ReplaceAll(replaced, "{{NETWORK_IP_VERSION}}", string(mongoNetworkIPVersion))
	replaced = strings.ReplaceAll(replaced, "{{REPLICAS}}", fmt.Sprintf("%+v", renderer.cr.Spec.ReplicaCount))

	return replaced
}

func replaceInValues(values map[string]interface{}, renderer *Renderer) error {
	for in_key := range values {
		isPrimitiveType := reflect.TypeOf(values[in_key]).String() == "string" || reflect.TypeOf(values[in_key]).String() == "bool" || reflect.TypeOf(values[in_key]).String() == "int"
		if isPrimitiveType {
			if reflect.TypeOf(values[in_key]).String() == "string" {
				values[in_key] = stringValueReplace(values[in_key].(string), *renderer)
			} // add other options for other primitives when required
		} else if reflect.TypeOf(values[in_key]).Kind().String() == "slice" {
			string_slice := values[in_key].([]interface{})
			for i := range string_slice {
				string_slice[i] = stringValueReplace(string_slice[i].(string), *renderer) // assumes only slices of strings, which is OK for now
			}
		} else { // reflect.TypeOf(values[in_key]).Kind().String() == "map"
			in_value, ok := values[in_key].(map[string]interface{})
			if !ok {
				return fmt.Errorf("failed to map values")
			}
			err := replaceInValues(in_value, renderer)
			if err != nil {
				return err
			}
		}
	}
	return nil
}

func (r *Renderer) renderSubscription(res *resource.Resource) (*unstructured.Unstructured, error) {
	u := &unstructured.Unstructured{Object: res.Map()}

	// Default to base renderFunc if not an apps.open-cluster-management.io/v1 subscription
	if u.GetAPIVersion() != "apps.open-cluster-management.io/v1" {
		return r.renderNamespace(res)
	}

	// apps.open-cluster-management.io/v1 subscription handling
	metadata, ok := u.Object["metadata"].(map[string]interface{})
	if !ok {
		return nil, fmt.Errorf(metadataErr)
	}

	metadata["namespace"] = r.cr.Namespace

	// Update channel to prepend the CRs namespace
	spec, ok := u.Object["spec"].(map[string]interface{})
	if !ok {
		return nil, fmt.Errorf("failed to find subscription spec field")
	}
	spec["channel"] = fmt.Sprintf("%s/%s", r.cr.Namespace, spec["channel"])

	// Check if contains a packageOverrides
	packageOverrides, ok := spec["packageOverrides"].([]interface{})
	if ok {
		for i := 0; i < len(packageOverrides); i++ {
			packageOverride, ok := packageOverrides[i].(map[string]interface{})
			if ok {
				override := packageOverride["packageOverrides"].([]interface{})
				for j := 0; j < len(override); j++ {
					packageData, _ := override[j].(map[string]interface{})
					values, _ := packageData["value"].(map[string]interface{})
					err := replaceInValues(values, r)
					if err != nil {
						return nil, err
					}
				}
			}
		}
	}
	return u, nil
}

=======
>>>>>>> ae89154a
func (r *Renderer) renderSecret(res *resource.Resource) (*unstructured.Unstructured, error) {
	u := &unstructured.Unstructured{Object: res.Map()}
	metadata, ok := u.Object["metadata"].(map[string]interface{})
	if !ok {
		return nil, fmt.Errorf("failed to find metadata field")
	}
	data, ok := u.Object["data"].(map[string]interface{})
	if !ok {
		return nil, fmt.Errorf(metadataErr)
	}

	metadata["namespace"] = r.cr.Namespace

	name := res.GetName()

	switch name {
	case "mcm-apiserver-self-signed-secrets":
		ca, err := utils.GenerateSelfSignedCACert("multiclusterhub-api")
		if err != nil {
			return nil, err
		}
		alternateDNS := []string{
			fmt.Sprintf("%s.%s", apiserviceName, r.cr.Namespace),
			fmt.Sprintf("%s.%s.svc", apiserviceName, r.cr.Namespace),
		}
		cert, err := utils.GenerateSignedCert(apiserviceName, alternateDNS, ca)
		if err != nil {
			return nil, err
		}
		data["ca.crt"] = []byte(ca.Cert)
		data["tls.crt"] = []byte(cert.Cert)
		data["tls.key"] = []byte(cert.Key)

		return u, nil
	case "mcm-klusterlet-self-signed-secrets":
		ca, err := utils.GenerateSelfSignedCACert("multiclusterhub-klusterlet")
		if err != nil {
			return nil, err
		}
		cert, err := utils.GenerateSignedCert("multicluterhub-klusterlet", []string{}, ca)
		if err != nil {
			return nil, err
		}
		data["ca.crt"] = []byte(ca.Cert)
		data["tls.crt"] = []byte(cert.Cert)
		data["tls.key"] = []byte(cert.Key)
		return u, nil
	case "mcm-webhook-secret":
		ca, err := utils.GenerateSelfSignedCACert("mcm-webhook")
		if err != nil {
			return nil, err
		}
		cert, err := utils.GenerateSignedCert(webhookName, []string{}, ca)
		if err != nil {
			return nil, err
		}
		data["ca.crt"] = []byte(ca.Cert)
		data["tls.crt"] = []byte(cert.Cert)
		data["tls.key"] = []byte(cert.Key)
		return u, nil
	}

	return u, nil
}

func (r *Renderer) renderHiveConfig(res *resource.Resource) (*unstructured.Unstructured, error) {
	u := &unstructured.Unstructured{Object: res.Map()}
	HiveConfig := v1alpha1.HiveConfigSpec{}
	if !reflect.DeepEqual(structs.Map(r.cr.Spec.Hive), structs.Map(HiveConfig)) {
		u.Object["spec"] = structs.Map(r.cr.Spec.Hive)
	}
	u.Object["spec"] = structs.Map(r.cr.Spec.Hive)
	utils.AddInstallerLabel(u, r.cr.GetName(), r.cr.GetNamespace())
	return u, nil
}

func reRenderDependence(objs []*unstructured.Unstructured) ([]*unstructured.Unstructured, error) {
	var ca interface{}
	var mutatingConfig *unstructured.Unstructured
	for _, obj := range objs {
		if obj.GetKind() == "Secret" && obj.GetName() == "mcm-webhook-secret" {
			data, ok := obj.Object["data"].(map[string]interface{})
			if !ok {
				return nil, fmt.Errorf("failed to get ca in mcm-webhook-secrets")
			}
			ca = data["ca.crt"]
		}

		if obj.GetKind() == "MutatingWebhookConfiguration" && obj.GetName() == "mcm-mutating-webhook" {
			mutatingConfig = obj
		}
	}

	if ca != nil && mutatingConfig != nil {
		webooks, ok := mutatingConfig.Object["webhooks"].([]interface{})
		if !ok {
			return nil, fmt.Errorf("failed to find webhooks spec field")
		}
		webhook := webooks[0].(map[string]interface{})
		clientConfig := webhook["clientConfig"].(map[string]interface{})
		clientConfig["caBundle"] = ca
	}

	return objs, nil
}

func (r *Renderer) renderSecContextConstraints(res *resource.Resource) (*unstructured.Unstructured, error) {
	u := &unstructured.Unstructured{Object: res.Map()}
	users, ok := u.Object["users"].([]interface{})
	if !ok {
		return nil, fmt.Errorf("failed to find users field")
	}
	ns := r.cr.Namespace
	users[0] = fmt.Sprintf("system:serviceaccount:%s:default", ns)
	return u, nil
}

// UpdateNamespace checks for annotiation to update NS
func UpdateNamespace(u *unstructured.Unstructured) bool {
	metadata, ok := u.Object["metadata"].(map[string]interface{})
	updateNamespace := true
	if ok {
		annotations, ok := metadata["annotations"].(map[string]interface{})
		if ok {
			if annotations["update-namespace"] != "" {
				updateNamespace, _ = strconv.ParseBool(annotations["update-namespace"].(string))
			}
		}
	}
	return updateNamespace
}

func (r *Renderer) renderEtcdCluster(res *resource.Resource) (*unstructured.Unstructured, error) {
	r.renderNamespace(res)
	u := &unstructured.Unstructured{Object: res.Map()}
	spec, ok := u.Object["spec"].(map[string]interface{})
	if !ok {
		return nil, fmt.Errorf("failed to find Etcd spec field")
	}

	spec["size"] = r.cr.Spec.ReplicaCount

	pod, ok := spec["pod"].(map[string]interface{})
	if !ok {
		return nil, fmt.Errorf("failed to find Etcd spec pod field")
	}
	persistentVolumeClaimSpec, ok := pod["persistentVolumeClaimSpec"].(map[string]interface{})
	if !ok {
		return nil, fmt.Errorf("failed to find Etcd spec pod persistentVolumeClaimSpec field")
	}
	persistentVolumeClaimSpec["storageClassName"] = r.cr.Spec.Etcd.StorageClass

	resources, ok := persistentVolumeClaimSpec["resources"].(map[string]interface{})
	if !ok {
		return nil, fmt.Errorf("failed to find Etcd spec pod persistentVolumeClaimSpec resources field")
	}
	requests, ok := resources["requests"].(map[string]interface{})
	if !ok {
		return nil, fmt.Errorf("failed to find Etcd spec pod persistentVolumeClaimSpec resources requests field")
	}
	requests["storage"] = r.cr.Spec.Etcd.Storage
	return u, nil
}<|MERGE_RESOLUTION|>--- conflicted
+++ resolved
@@ -217,107 +217,6 @@
 	return u, nil
 }
 
-<<<<<<< HEAD
-func stringValueReplace(to_replace string, renderer Renderer) string {
-
-	replaced := to_replace
-
-	imageTagSuffix := renderer.cr.Spec.ImageTagSuffix
-	if imageTagSuffix != "" {
-		imageTagSuffix = "-" + imageTagSuffix
-	}
-
-	mongoNetworkIPVersion := "ipv4"
-	if renderer.cr.Spec.IPv6 {
-		mongoNetworkIPVersion = "ipv6"
-	}
-
-	replaced = strings.ReplaceAll(replaced, "{{SUFFIX}}", string(imageTagSuffix))
-	replaced = strings.ReplaceAll(replaced, "{{IMAGEREPO}}", string(renderer.cr.Spec.ImageRepository))
-	replaced = strings.ReplaceAll(replaced, "{{PULLSECRET}}", string(renderer.cr.Spec.ImagePullSecret))
-	replaced = strings.ReplaceAll(replaced, "{{NAMESPACE}}", string(renderer.cr.Namespace))
-	replaced = strings.ReplaceAll(replaced, "{{PULLPOLICY}}", string(renderer.cr.Spec.ImagePullPolicy))
-	replaced = strings.ReplaceAll(replaced, "{{DOMAIN}}", string(renderer.cacheSpec.IngressDomain))
-	replaced = strings.ReplaceAll(replaced, "{{STORAGECLASS}}", string(renderer.cr.Spec.Mongo.StorageClass)) //Assuming this is specifically for Mongo.
-	replaced = strings.ReplaceAll(replaced, "{{STORAGE}}", string(renderer.cr.Spec.Mongo.Storage))
-	replaced = strings.ReplaceAll(replaced, "{{NETWORK_IP_VERSION}}", string(mongoNetworkIPVersion))
-	replaced = strings.ReplaceAll(replaced, "{{REPLICAS}}", fmt.Sprintf("%+v", renderer.cr.Spec.ReplicaCount))
-
-	return replaced
-}
-
-func replaceInValues(values map[string]interface{}, renderer *Renderer) error {
-	for in_key := range values {
-		isPrimitiveType := reflect.TypeOf(values[in_key]).String() == "string" || reflect.TypeOf(values[in_key]).String() == "bool" || reflect.TypeOf(values[in_key]).String() == "int"
-		if isPrimitiveType {
-			if reflect.TypeOf(values[in_key]).String() == "string" {
-				values[in_key] = stringValueReplace(values[in_key].(string), *renderer)
-			} // add other options for other primitives when required
-		} else if reflect.TypeOf(values[in_key]).Kind().String() == "slice" {
-			string_slice := values[in_key].([]interface{})
-			for i := range string_slice {
-				string_slice[i] = stringValueReplace(string_slice[i].(string), *renderer) // assumes only slices of strings, which is OK for now
-			}
-		} else { // reflect.TypeOf(values[in_key]).Kind().String() == "map"
-			in_value, ok := values[in_key].(map[string]interface{})
-			if !ok {
-				return fmt.Errorf("failed to map values")
-			}
-			err := replaceInValues(in_value, renderer)
-			if err != nil {
-				return err
-			}
-		}
-	}
-	return nil
-}
-
-func (r *Renderer) renderSubscription(res *resource.Resource) (*unstructured.Unstructured, error) {
-	u := &unstructured.Unstructured{Object: res.Map()}
-
-	// Default to base renderFunc if not an apps.open-cluster-management.io/v1 subscription
-	if u.GetAPIVersion() != "apps.open-cluster-management.io/v1" {
-		return r.renderNamespace(res)
-	}
-
-	// apps.open-cluster-management.io/v1 subscription handling
-	metadata, ok := u.Object["metadata"].(map[string]interface{})
-	if !ok {
-		return nil, fmt.Errorf(metadataErr)
-	}
-
-	metadata["namespace"] = r.cr.Namespace
-
-	// Update channel to prepend the CRs namespace
-	spec, ok := u.Object["spec"].(map[string]interface{})
-	if !ok {
-		return nil, fmt.Errorf("failed to find subscription spec field")
-	}
-	spec["channel"] = fmt.Sprintf("%s/%s", r.cr.Namespace, spec["channel"])
-
-	// Check if contains a packageOverrides
-	packageOverrides, ok := spec["packageOverrides"].([]interface{})
-	if ok {
-		for i := 0; i < len(packageOverrides); i++ {
-			packageOverride, ok := packageOverrides[i].(map[string]interface{})
-			if ok {
-				override := packageOverride["packageOverrides"].([]interface{})
-				for j := 0; j < len(override); j++ {
-					packageData, _ := override[j].(map[string]interface{})
-					values, _ := packageData["value"].(map[string]interface{})
-					err := replaceInValues(values, r)
-					if err != nil {
-						return nil, err
-					}
-				}
-			}
-		}
-	}
-	return u, nil
-}
-
-=======
->>>>>>> ae89154a
 func (r *Renderer) renderSecret(res *resource.Resource) (*unstructured.Unstructured, error) {
 	u := &unstructured.Unstructured{Object: res.Map()}
 	metadata, ok := u.Object["metadata"].(map[string]interface{})
