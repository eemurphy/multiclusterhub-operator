package templates

import (
	"os"
	"path"
	"testing"

	metav1 "k8s.io/apimachinery/pkg/apis/meta/v1"

	operatorsv1beta1 "github.com/open-cluster-management/multicloudhub-operator/pkg/apis/operators/v1beta1"
)

func TestGetCoreTemplates(t *testing.T) {
	wd, err := os.Getwd()
	if err != nil {
		t.Fatalf("failed to get working dir %v", err)
	}
	templatesPath := path.Join(path.Dir(path.Dir(path.Dir(wd))), "templates")
	os.Setenv(TemplatesPathEnvVar, templatesPath)
	defer os.Unsetenv(TemplatesPathEnvVar)

	mchcr := &operatorsv1beta1.MultiClusterHub{
		TypeMeta:   metav1.TypeMeta{Kind: "MultiClusterHub"},
		ObjectMeta: metav1.ObjectMeta{Namespace: "test"},
<<<<<<< HEAD
		Spec:       operatorsv1alpha1.MultiClusterHubSpec{},
		Status: operatorsv1alpha1.MultiClusterHubStatus{
			CurrentVersion: "1.0.0",
		},
=======
		Spec:       operatorsv1beta1.MultiClusterHubSpec{Version: "1.0.0"},
>>>>>>> 5b96b5a7
	}
	_, err = GetTemplateRenderer().GetTemplates(mchcr)

	if err != nil {
		t.Fatalf("failed to render core template %v", err)
	}
}<|MERGE_RESOLUTION|>--- conflicted
+++ resolved
@@ -22,14 +22,10 @@
 	mchcr := &operatorsv1beta1.MultiClusterHub{
 		TypeMeta:   metav1.TypeMeta{Kind: "MultiClusterHub"},
 		ObjectMeta: metav1.ObjectMeta{Namespace: "test"},
-<<<<<<< HEAD
-		Spec:       operatorsv1alpha1.MultiClusterHubSpec{},
-		Status: operatorsv1alpha1.MultiClusterHubStatus{
+		Spec:       operatorsv1beta1.MultiClusterHubSpec{},
+		Status: operatorsv1beta1.MultiClusterHubStatus{
 			CurrentVersion: "1.0.0",
 		},
-=======
-		Spec:       operatorsv1beta1.MultiClusterHubSpec{Version: "1.0.0"},
->>>>>>> 5b96b5a7
 	}
 	_, err = GetTemplateRenderer().GetTemplates(mchcr)
 
