--- conflicted
+++ resolved
@@ -50,12 +50,8 @@
 				"enabled":  true,
 			},
 			"hubconfig": map[string]interface{}{
-<<<<<<< HEAD
-				"replicaCount": m.Spec.ReplicaCount,
+				"replicaCount": m.Spec.Mongo.ReplicaCount,
 				"nodeSelector": utils.GenerateNodeSelectorNotation(m),
-=======
-				"replicaCount": m.Spec.Mongo.ReplicaCount,
->>>>>>> eb160b36
 			},
 		},
 	}
