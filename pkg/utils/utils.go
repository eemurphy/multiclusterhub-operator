// Copyright (c) 2020 Red Hat, Inc.

package utils

import (
	"encoding/json"
<<<<<<< HEAD
	"os"
=======
	"strings"
>>>>>>> 7ba4758f
	"time"

	operatorsv1beta1 "github.com/open-cluster-management/multicloudhub-operator/pkg/apis/operators/v1beta1"
	corev1 "k8s.io/api/core/v1"
	v1 "k8s.io/api/core/v1"
	metav1 "k8s.io/apimachinery/pkg/apis/meta/v1"
	"k8s.io/apimachinery/pkg/apis/meta/v1/unstructured"
	"k8s.io/apimachinery/pkg/runtime"
)

const (
	// WebhookServiceName ...
	WebhookServiceName = "multiclusterhub-operator-webhook"
	// APIServerSecretName ...
	APIServerSecretName = "mcm-apiserver-self-signed-secrets" // #nosec G101 (no confidential credentials)
	// KlusterletSecretName ...
	KlusterletSecretName = "mcm-klusterlet-self-signed-secrets" // #nosec G101 (no confidential credentials)

	// CertManagerNamespace ...
	CertManagerNamespace = "cert-manager"

	// MongoEndpoints ...
	MongoEndpoints = "multicluster-mongodb"
	// MongoReplicaSet ...
	MongoReplicaSet = "rs0"
	// MongoTLSSecret ...
	MongoTLSSecret = "multicluster-mongodb-client-cert"
	// MongoCaSecret ...
	MongoCaSecret = "multicloud-ca-cert" // #nosec G101 (no confidential credentials)

	podNamespaceEnvVar = "POD_NAMESPACE"
	apiserviceName     = "mcm-apiserver"
	rsaKeySize         = 2048
	duration365d       = time.Hour * 24 * 365

	// DefaultRepository ...
	DefaultRepository = "quay.io/open-cluster-management"

	UnitTestEnvVar = "UNIT_TEST"
)

var (
	// DefaultSSLCiphers defines the default cipher configuration used by management ingress
	DefaultSSLCiphers = []string{
		"ECDHE-ECDSA-AES256-GCM-SHA384",
		"ECDHE-RSA-AES256-GCM-SHA384",
		"ECDHE-ECDSA-CHACHA20-POLY1305",
		"ECDHE-RSA-CHACHA20-POLY1305",
		"ECDHE-ECDSA-AES128-GCM-SHA256",
		"ECDHE-RSA-AES128-GCM-SHA256",
	}
)

// CertManagerNS returns the namespace to deploy cert manager objects
func CertManagerNS(m *operatorsv1beta1.MultiClusterHub) string {
	if m.Spec.CloudPakCompatibility {
		return CertManagerNamespace
	}
	return m.Namespace
}

// ContainsPullSecret returns whether a list of pullSecrets contains a given pull secret
func ContainsPullSecret(pullSecrets []corev1.LocalObjectReference, ps corev1.LocalObjectReference) bool {
	for _, v := range pullSecrets {
		if v == ps {
			return true
		}
	}
	return false
}

// ContainsMap returns whether the expected map entries are included in the map
func ContainsMap(all map[string]string, expected map[string]string) bool {
	for key, exval := range expected {
		allval, ok := all[key]
		if !ok || allval != exval {
			return false
		}

	}
	return true
}

// AddInstallerLabel adds Installer Labels ...
func AddInstallerLabel(u *unstructured.Unstructured, name string, ns string) {
	labels := make(map[string]string)
	for key, value := range u.GetLabels() {
		labels[key] = value
	}
	labels["installer.name"] = name
	labels["installer.namespace"] = ns

	u.SetLabels(labels)
}

// CoreToUnstructured converts a Core Kube resource to unstructured
func CoreToUnstructured(obj runtime.Object) (*unstructured.Unstructured, error) {
	content, err := json.Marshal(obj)
	if err != nil {
		return nil, err
	}
	u := &unstructured.Unstructured{}
	err = u.UnmarshalJSON(content)
	return u, err
}

// MchIsValid Checks if the optional default parameters need to be set
func MchIsValid(m *operatorsv1beta1.MultiClusterHub) bool {
	invalid := m.Spec.Mongo.Storage == "" ||
		m.Spec.Mongo.StorageClass == "" ||
		m.Spec.Etcd.Storage == "" ||
		m.Spec.Etcd.StorageClass == "" ||
		len(m.Spec.Ingress.SSLCiphers) == 0

	return !invalid
}

// DefaultReplicaCount returns an integer corresponding to the default number of replicas
// for HA or non-HA modes
func DefaultReplicaCount(mch *operatorsv1beta1.MultiClusterHub) int {
	if mch.Spec.Failover {
		return 3
	}
	return 1
}

// DistributePods returns a anti-affinity rule that specifies a preference for pod replicas with
// the matching key-value label to run across different nodes and zones
func DistributePods(key string, value string) *corev1.Affinity {
	return &corev1.Affinity{
		PodAntiAffinity: &corev1.PodAntiAffinity{
			PreferredDuringSchedulingIgnoredDuringExecution: []corev1.WeightedPodAffinityTerm{
				{
					PodAffinityTerm: corev1.PodAffinityTerm{
						TopologyKey: "kubernetes.io/hostname",
						LabelSelector: &metav1.LabelSelector{
							MatchExpressions: []metav1.LabelSelectorRequirement{
								{
									Key:      key,
									Operator: metav1.LabelSelectorOpIn,
									Values:   []string{value},
								},
							},
						},
					},
					Weight: 35,
				},
				{
					PodAffinityTerm: corev1.PodAffinityTerm{
						TopologyKey: "failure-domain.beta.kubernetes.io/zone",
						LabelSelector: &metav1.LabelSelector{
							MatchExpressions: []metav1.LabelSelectorRequirement{
								{
									Key:      key,
									Operator: metav1.LabelSelectorOpIn,
									Values:   []string{value},
								},
							},
						},
					},
					Weight: 70,
				},
			},
		},
	}
}

//GetImagePullPolicy returns either pull policy from CR overrides or default of Always
func GetImagePullPolicy(m *operatorsv1beta1.MultiClusterHub) v1.PullPolicy {
	if m.Spec.Overrides.ImagePullPolicy == "" {
		return corev1.PullAlways
	}
	return m.Spec.Overrides.ImagePullPolicy
}

<<<<<<< HEAD
func IsUnitTest() bool {
	if unitTest, found := os.LookupEnv(UnitTestEnvVar); found {
		if unitTest == "true" {
			return true
		}
	}
	return false
=======
// FormatSSLCiphers converts an array of ciphers into a string consumed by the management
// ingress chart
func FormatSSLCiphers(ciphers []string) string {
	return strings.Join(ciphers, ":")
>>>>>>> 7ba4758f
}<|MERGE_RESOLUTION|>--- conflicted
+++ resolved
@@ -4,11 +4,8 @@
 
 import (
 	"encoding/json"
-<<<<<<< HEAD
 	"os"
-=======
 	"strings"
->>>>>>> 7ba4758f
 	"time"
 
 	operatorsv1beta1 "github.com/open-cluster-management/multicloudhub-operator/pkg/apis/operators/v1beta1"
@@ -184,7 +181,6 @@
 	return m.Spec.Overrides.ImagePullPolicy
 }
 
-<<<<<<< HEAD
 func IsUnitTest() bool {
 	if unitTest, found := os.LookupEnv(UnitTestEnvVar); found {
 		if unitTest == "true" {
@@ -192,10 +188,10 @@
 		}
 	}
 	return false
-=======
+}
+
 // FormatSSLCiphers converts an array of ciphers into a string consumed by the management
 // ingress chart
 func FormatSSLCiphers(ciphers []string) string {
 	return strings.Join(ciphers, ":")
->>>>>>> 7ba4758f
 }