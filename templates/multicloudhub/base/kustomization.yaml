--- conflicted
+++ resolved
@@ -7,9 +7,6 @@
 - webhook
 - cluster_controller
 - certificates
-<<<<<<< HEAD
 - topology_aggregator
-=======
 - hive
->>>>>>> d8938c2a
 # - connection_manager