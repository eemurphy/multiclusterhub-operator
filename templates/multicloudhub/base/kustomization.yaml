--- conflicted
+++ resolved
@@ -9,10 +9,7 @@
 - cluster_controller
 - certificates
 - topology_aggregator
-<<<<<<< HEAD
 - hive
 - channel
-=======
->>>>>>> 6938b508
 - repo
 # - connection_manager