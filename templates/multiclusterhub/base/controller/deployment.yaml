kind: Deployment
apiVersion: apps/v1
metadata:
  name: mcm-controller
  labels:
    app: mcm-controller
spec:
  replicas: 1
  selector:
    matchLabels:
      app: mcm-controller
  template:
    metadata:
      labels:
        app: mcm-controller
    spec:
      serviceAccountName: hub-sa
      containers:
      - name: mcm-controller
        image: multicloud-manager:0.0.1
        args:
          - "/mcm-controller"
          - "--leader-elect=true"
<<<<<<< HEAD
          - "--enable-rbac=true"
          - "--enable-service-registry=true"
=======
        resources:
          requests:
            memory: "256Mi"
            cpu: "100m"
          limits:
            memory: "2048Mi"
>>>>>>> 22d01cc1
<|MERGE_RESOLUTION|>--- conflicted
+++ resolved
@@ -21,14 +21,11 @@
         args:
           - "/mcm-controller"
           - "--leader-elect=true"
-<<<<<<< HEAD
           - "--enable-rbac=true"
           - "--enable-service-registry=true"
-=======
         resources:
           requests:
             memory: "256Mi"
             cpu: "100m"
           limits:
-            memory: "2048Mi"
->>>>>>> 22d01cc1
+            memory: "2048Mi"